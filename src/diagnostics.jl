--- conflicted
+++ resolved
@@ -5,12 +5,8 @@
 const DEF_PAL = seaborn_colorblind # default palette
 
 function diagnostics(ns::NRSTSampler, res::TouringRunResults)
-<<<<<<< HEAD
-    N = ns.np.N
-=======
     N      = ns.np.N
     ntours = get_ntours(res)
->>>>>>> 48cd0362
 
     # occupancy rates
     pocc = plot(
@@ -162,13 +158,8 @@
 # TODO: add BouncyMC with imperfect tuning, using asymmetric, non-equi rejections
 # that can be obtained from "res" (see rejrates in rejections plot)
 function plot_ess_time(res::TouringRunResults, Λ::AbstractFloat)
-<<<<<<< HEAD
-    resN   = N(res)
-    resnts = ntours(res)
-=======
     N      = get_N(res)
     ntours = get_ntours(res)
->>>>>>> 48cd0362
     labels = String[]
     xs     = Vector{typeof(Λ)}[]
     ys     = Vector{typeof(Λ)}[]
@@ -241,15 +232,10 @@
 end
 
 # function to create a plot of the trace of the (1st comp) of the index process
-<<<<<<< HEAD
-function plot_trace_iproc(res::TouringRunResults)
-    K   = min(floor(Int, 800/(2*ns.np.N+2)), ts.ntours) # choose K so that we see around a given num of steps
-=======
 function plot_trace_iproc(res::TouringRunResults{T,TI,TF}) where {T,TI,TF}
     ntours = get_ntours(res)
     N   = get_N(res)
     K   = min(floor(Int, 800/(2*N+2)), ntours) # choose K so that we see around a given num of steps
->>>>>>> 48cd0362
     len = sum(nsteps.(res.trvec[1:K]))
     is  = Vector{TI}(undef, len)
     l   = 1
