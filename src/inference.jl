###############################################################################
# utilities for estimating expectations of a test function h under level
# distributions, with calculation of standard errors
###############################################################################

# compute only the point estimate using a pre-processed xarray
# works with both SerialRunResults and TouringRunResults
function point_estimate(
    res::RunResults;
    h::Function,                              # a real-valued test function defined on x space
    at::AbstractVector{<:Int} = [get_N(res)], # indexes ⊂ 0:N at which to estimate E^{i}[h(x)]
    agg::Function = mean                      # aggregation function
    )
    [isempty(xs) ? NaN64 : convert(Float64,agg(h.(xs))) for xs in res.xarray[at .+ 1]]
end

# using a TouringRunResults, compute for a given real valued test function h and each level "at"
#   - point estimate
#   - asymptotic Monte Carlo variance of the point estimate
#   - posterior variance
#   - number of samples
#   - ESS(i) = nvisits(i)*(posterior variance)/(asymptotic variance)
# note: if the sampler is repeatedly run independently for the same number of tours,
# 95% of the intervals means±1.96sqrt(avars/ntours) should contain the true posterior mean
function inference(
    res::TouringRunResults{T,TInt,TF};
<<<<<<< HEAD
    h,                                      # a real-valued test function defined on x space
    at::AbstractVector{<:Int} = [N(res)],   # indexes ⊂ 0:res.N at which to estimate E^{i}[h(x)]
    α::TF = 0.95                            # confidence level for asymptotic confidence intervals
=======
    h,                                        # a real-valued test function defined on x space
    at::AbstractVector{<:Int} = [get_N(res)], # indexes ⊂ 0:res.N at which to estimate E^{i}[h(x)]
    α::TF = 0.95                              # confidence level for asymptotic confidence intervals
>>>>>>> 48cd0362
    ) where {T,TInt,TF}
    means = point_estimate(res, h=h, at=at)   # compute means using pre-processed res.xarray (fast)
    pvars = similar(means)                    # compute posterior variance
    for (p,i) in enumerate(at)
        pvars[p] = point_estimate(res, h=(x->abs2(h(x)-means[p])), at=[i])[1]
    end
    sumsq = zeros(TF, length(at))           # accumulate squared error accross tours
    tsum  = Vector{TF}(undef, length(at))   # temp for computing error within tour
    for tr in res.trvec
        fill!(tsum, zero(TF)) # reset sums
        for (n, ip) in enumerate(tr.trIP)
            # check if the index is in the requested set
            a = findfirst(isequal(ip[1]), at)
            if !isnothing(a)
                tsum[a] += h(tr.trX[n]) - means[a]
            end
        end
        sumsq .+= tsum .* tsum
    end
    avars = sumsq ./ get_ntours(res)            # compute asymptotic variance
    summarize_inference(res, at, α, means, avars, pvars)
end

# same as before but specialized for inferences on h(x) = h(V(x))
# works even for res objects that do not keep track of xs (i.e., keep_xs=false)
function inference_on_V(
    res::TouringRunResults{T,TInt,TF};
<<<<<<< HEAD
    h,                                      # a real-valued test function defined on ℝ
    at::AbstractVector{<:Int} = [N(res)],   # indexes ⊂ 0:res.N at which to estimate E^{i}[h(V)]
    α::TF = 0.95                            # confidence level for asymptotic confidence intervals
=======
    h,                                        # a real-valued test function defined on ℝ
    at::AbstractVector{<:Int} = [get_N(res)], # indexes ⊂ 0:res.N at which to estimate E^{i}[h(V)]
    α::TF = 0.95                              # confidence level for asymptotic confidence intervals
>>>>>>> 48cd0362
    ) where {T,TInt,TF}
    # compute posterior means and variances
    means = Vector{TF}(undef, length(at))
    pvars = similar(means)                  
    for (p,i) in enumerate(at)
        hVs      = h.(res.trVs[i+1])
        m        = mean(hVs)
        v        = var(hVs, mean=m)
        means[p] = m
        pvars[p] = v
    end
    sumsq = zeros(TF, length(at))           # accumulate squared error accross tours
    tsum  = Vector{TF}(undef, length(at))   # temp for computing error within tour
    for tr in res.trvec
        fill!(tsum, zero(TF)) # reset sums
        for (n, ip) in enumerate(tr.trIP)
            # check if the index is in the requested set
            a = findfirst(isequal(ip[1]), at)
            if !isnothing(a)
                tsum[a] += h(tr.trV[n]) - means[a]
            end
        end
        sumsq .+= tsum .* tsum
    end
    avars = sumsq ./ get_ntours(res)            # compute asymptotic variance
    summarize_inference(res, at, α, means, avars, pvars)
end

# compute half width of α-CI, ESS, and build summarized dataframe
function summarize_inference(res::TouringRunResults, at, α, means, avars, pvars)
    qmult    = quantile(Normal(), (1+α)/2)
    nsamples = vec(sum(res.visits[at .+ 1,:], dims=2))
    hws      = qmult * sqrt.(avars ./ nsamples) # half-widths of interval
    ESS      = nsamples .* (pvars ./ avars)
    return DataFrame(
        "Level"      => at,
        "Mean"       => means,
        "Asym. Var." => avars,
        "C.I. Low"   => means .- hws,
        "C.I. High"  => means .+ hws,
        "Post. Var." => pvars,
        "# Samples"  => nsamples,
        "ESS"        => ESS
    )
end

# estimate log-partition function: β ↦ log(Z(β)/Z(0))
function log_partition(np::NRSTProblem, res::RunResults)
    np.use_mean ? -np.c : stepping_stone(np.betas, res.trVs)
end

# TODO: revive this?
# # estimate log-partition function, with a pesimistic asymptotic error bound
# # If I(n) is the cumulative integral approx at betas[n], then
# #    - sd(I(1)) = sd(mean(V[1]))
# #    - sd(I(n+1)) <= sd(I(n)) + sd(mean(V[n])) # when correlation = 1
# # Therefore, the upper and lower bounds can also be gotten using trapez!
# function log_partition(
#     ns::NRSTSampler{T,TInt,TF},
#     res::TouringRunResults{T,TInt,TF};
#     α::TF = 0.95
#     ) where {T,TInt,TF}
#     # compute summary statistics for the potential function
#     # note: need Bonferroni adjustment because we need simultaneous coverage along
#     # the whole curve, not just marginally at every point.
#     @unpack fns, betas, N = ns.np
#     infres = inference(res, h = fns.V, at = 0:N, α = 1-(1-α)/N)
#     if infres[:,"Mean"][1] > 1e16
#         @info "log_partition: " *
#         "V likely not integrable under the reference; using stepping stone.\n" *
#         "Confidence region not yet implemented for this method."
#         trVs = [fns.V.(xs) for xs in res.xarray]
#         ms   = stepping_stone(betas, trVs)
#         lbs  = ubs = fill(convert(TF, NaN), N+1)     # no confidence region
#     else
#         ms   = -trapez(betas, infres[:,"Mean"])      # integrate the mean
#         lbs  = -trapez(betas, infres[:,"C.I. High"]) # integrate the upper bounds (Z decreases with V)
#         ubs  = -trapez(betas, infres[:,"C.I. Low"])  # integrate the lower bounds (Z decreases with V)
#     end
#     return (
#         lpart = DataFrame("Mean" => ms, "C.I. Low" => lbs, "C.I. High"  => ubs),
#         V     = infres
#     ) 
# end
<|MERGE_RESOLUTION|>--- conflicted
+++ resolved
@@ -24,15 +24,9 @@
 # 95% of the intervals means±1.96sqrt(avars/ntours) should contain the true posterior mean
 function inference(
     res::TouringRunResults{T,TInt,TF};
-<<<<<<< HEAD
-    h,                                      # a real-valued test function defined on x space
-    at::AbstractVector{<:Int} = [N(res)],   # indexes ⊂ 0:res.N at which to estimate E^{i}[h(x)]
-    α::TF = 0.95                            # confidence level for asymptotic confidence intervals
-=======
     h,                                        # a real-valued test function defined on x space
     at::AbstractVector{<:Int} = [get_N(res)], # indexes ⊂ 0:res.N at which to estimate E^{i}[h(x)]
     α::TF = 0.95                              # confidence level for asymptotic confidence intervals
->>>>>>> 48cd0362
     ) where {T,TInt,TF}
     means = point_estimate(res, h=h, at=at)   # compute means using pre-processed res.xarray (fast)
     pvars = similar(means)                    # compute posterior variance
@@ -60,15 +54,9 @@
 # works even for res objects that do not keep track of xs (i.e., keep_xs=false)
 function inference_on_V(
     res::TouringRunResults{T,TInt,TF};
-<<<<<<< HEAD
-    h,                                      # a real-valued test function defined on ℝ
-    at::AbstractVector{<:Int} = [N(res)],   # indexes ⊂ 0:res.N at which to estimate E^{i}[h(V)]
-    α::TF = 0.95                            # confidence level for asymptotic confidence intervals
-=======
     h,                                        # a real-valued test function defined on ℝ
     at::AbstractVector{<:Int} = [get_N(res)], # indexes ⊂ 0:res.N at which to estimate E^{i}[h(V)]
     α::TF = 0.95                              # confidence level for asymptotic confidence intervals
->>>>>>> 48cd0362
     ) where {T,TInt,TF}
     # compute posterior means and variances
     means = Vector{TF}(undef, length(at))
