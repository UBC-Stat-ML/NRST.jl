###############################################################################
# relevant structs 
###############################################################################

# encapsulates all the specifics of the tempered problem
struct NRSTProblem{TTM<:TemperedModel,K<:AbstractFloat,A<:Vector{K},TInt<:Int,TNT<:NamedTuple}
    tm::TTM              # a TemperedModel
    N::TInt              # number of states additional to reference (N+1 in total)
    betas::A             # vector of tempering parameters (length N+1)
    c::A                 # vector of parameters for the pseudoprior
    use_mean::Bool       # should we use "mean" (true) or "median" (false) for tuning c?
    nexpls::Vector{TInt} # vector of length N with number of exploration steps adequate for each level 1:N
    xplpars::Vector{TNT} # vector of length N of named tuples, holding adequate parameters to use at each level 1:N
end

# copy constructor, allows replacing tm, but keeps everything else
function NRSTProblem(oldnp::NRSTProblem, newtm)
    NRSTProblem(
        newtm,oldnp.N,oldnp.betas,oldnp.c,oldnp.use_mean,oldnp.nexpls,oldnp.xplpars
    )
end

# struct for the sampler
struct NRSTSampler{T,I<:Int,K<:AbstractFloat,TXp<:ExplorationKernel,TProb<:NRSTProblem}
    np::TProb              # encapsulates problem specifics
    xpl::TXp               # exploration kernel
    x::T                   # current state of target variable
    ip::MVector{2,I}       # current state of the Index Process (i,eps). uses statically sized but mutable vector
    curV::Base.RefValue{K} # current energy V(x) (stored as ref to make it mutable)
<<<<<<< HEAD
    tr::NRSTTrace{T,I,K}   # trace
=======
>>>>>>> 48cd0362
end

###############################################################################
# constructors and initialization methods
###############################################################################

# constructor that also builds an NRSTProblem and does initial tuning
function NRSTSampler(
    tm::TemperedModel;
    betas          = nothing,
    N::Int         = 3, # best to use N(Λ) = inf{n: Λ/n ≤ 0.5}
    nexpl::Int     = 50, 
    use_mean::Bool = true,
    tune::Bool     = true,
    verbose::Bool  = false,
    kwargs...
    )
    if isnothing(betas)
        betas = init_grid(N)
    else
        N = length(betas) - 1
    end
    x    = initx(rand(tm))                                      # draw an initial point
    curV = Ref(V(tm, x))
    xpl  = get_explorer(tm, x, curV)
    np   = NRSTProblem(                                         # instantiate an NRSTProblem
        tm, N, betas, similar(betas), use_mean, fill(nexpl,N), 
        fill(params(xpl), N)
    ) 
    ip = MVector(zero(N), one(N))
    tr = NRSTTrace(typeof(x), N, eltype(betas))
    ns = NRSTSampler(np, xpl, x, ip, curV, tr)                  # instantiate the NRSTSampler
    if tune
        tunestats = tune!(ns; verbose = verbose, kwargs...)     # tune explorers, c, and betas
    else
        tunestats = NamedTuple()
    end
    return ns, tunestats
end

# grid initialization
init_grid(N::Int) = collect(range(0,1,N+1))

# safe initialization for arrays with float entries
# robust against disruptions by heavy tailed reference distributions
function initx(pre_x::AbstractArray{TF}) where {TF<:AbstractFloat}
    uno = one(TF)
    rand(Uniform(-uno,uno), size(pre_x))
end

# constructor for a given (V,Vref,randref) triplet
function NRSTSampler(V, Vref, randref, args...;kwargs...)
    tm = SimpleTemperedModel(V, Vref, randref)
    NRSTSampler(tm,args...;kwargs...)
end

# copy-constructor, using a given NRSTSampler (usually already tuned)
function Base.copy(ns::NRSTSampler)
    newtm = copy(ns.np.tm)                   # the only element in np that we (may) need to copy
    newnp = NRSTProblem(ns.np, newtm)        # build new Problem from the old one but using new tm
    newx  = copy(ns.x)
    ncurV = Ref(V(newtm, newx))
    newtr = copy(ns.tr)
    nuxpl = copy(ns.xpl, newtm, newx, ncurV) # copy ns.xpl sharing stuff with the new sampler
    NRSTSampler(newnp, nuxpl, newx, MVector(0,1), ncurV, newtr)
end

###############################################################################
# sampling methods
###############################################################################

# reset state by sampling from the renewal measure
function renew!(ns::NRSTSampler{T,I}) where {T,I}
    copyto!(ns.x, rand(ns.np.tm))
    ns.ip[1]  = zero(I)
    ns.ip[2]  = one(I)
    ns.curV[] = V(ns.np.tm, ns.x)
end

# communication step: the acceptance ratio is given by
# A = [pi^{(i+eps)}(x)/pi^{(i)}(x)] [p_{i+eps}/p_i]
# = [Z(i)/Z(i+eps)][exp{-b_{i+eps}V(x)}exp{b_{i}V(x)}][Z(i+eps)/Z(i)][exp{c_{i+eps}exp{-c_{i}}]
# = exp{-[b_{i+eps} - b_{i}]V(x) + c_{i+eps} -c_{i}}
# = exp{ -( [b_{i+eps} - b_{i}]V(x) - (c_{i+eps} -c_{i}) ) }
# = exp(-nlaccr)
# where nlaccr := -log(A) = [b_{i+eps} - b_{i}]V(x) - (c_{i+eps} -c_{i})
# To get the rejection probability from nlaccr:
# ap = min(1.,A) = min(1.,exp(-nlaccr)) = exp(min(0.,-nlaccr)) = exp(-max(0.,nlaccr))
# => rp = 1-ap = 1-exp(-max(0.,nlaccr)) = -[exp(-max(0.,nlaccr))-1] = -expm1(-max(0.,nlaccr))
function comm_step!(ns::NRSTSampler{T,I,K}) where {T,I,K}
    @unpack np,ip,curV = ns
    @unpack N,betas,c = np
    iprop = sum(ip)                             # propose i + eps
    if iprop < 0                                # bounce below
        ip[1] = zero(I)
        ip[2] = one(I)
        return one(K)
    elseif iprop > N                            # bounce above
        ip[1] = N
        ip[2] = -one(I)
        return one(K)
    else
        i      = ip[1]                          # current index
        nlaccr = (betas[iprop+1]-betas[i+1])*curV[] - (c[iprop+1]-c[i+1])
        acc    = (nlaccr < rand(Exponential())) # accept? Note: U<A <=> -log(A) > -log(U) ~ Exp(1) 
        if acc
            ip[1] = iprop                       # move
        else
            ip[2] = -ip[2]                      # flip direction
        end
    end
    rp = -expm1(-max(zero(K), nlaccr))
    return rp
end

# exploration step
function expl_step!(ns::NRSTSampler{T,I,K}) where {T,I,K}
    @unpack np,xpl,ip,curV = ns
    xplap = one(K)
    if ip[1] == zero(I)
        copyto!(ns.x, rand(np.tm))               # sample new state from the reference
        curV[] = V(np.tm, ns.x)                  # compute energy at new point
    else
        β      = np.betas[ip[1]+1]               # get the β for the level
        nexpl  = np.nexpls[ip[1]]                # get number of exploration steps needed at this level
        params = np.xplpars[ip[1]]               # get explorer params for this level 
        xplap  = explore!(xpl, β, params, nexpl) # explore for nexpl steps. note: ns.x and ns.curV are shared with xpl
    end
    return xplap
end

# NRST step = comm_step ∘ expl_step
function step!(ns::NRSTSampler)
    rp    = comm_step!(ns) # returns rejection probability
    xplap = expl_step!(ns) # returns explorers' acceptance probability
    return rp, xplap
end

# run for fixed number of steps
<<<<<<< HEAD
function run!(ns::NRSTSampler{T,I,K}; nsteps::Int) where {T,I,K}
    empty!(ns.tr)
    resize!(ns.tr, nsteps)
    @unpack trX, trIP, trV, trRP, trXplAP = ns.tr
=======
function run!(ns::NRSTSampler,tr::NRSTTrace)
    @unpack trX, trIP, trV, trRP, trXplAP = tr
    nsteps = length(trV)
>>>>>>> 48cd0362
    for n in 1:nsteps
        trX[n]  = copy(ns.x)                   # needs copy o.w. pushes a ref to ns.x
        trIP[n] = copy(ns.ip)
        trV[n]  = ns.curV[]
        rp, xplap  = step!(ns)
        trRP[n] = rp                           # note: since trIP[n] was stored before step!, trRP[n] is rej prob of swap **initiated** from trIP[n]
        l          = ns.ip[1]
        l >= 1 && push!(trXplAP[l], xplap)     # note: since comm preceeds expl, we're correctly storing the acc prob of the most recent state
    end
<<<<<<< HEAD
=======
end
function run!(ns::NRSTSampler{T,I,K}; nsteps::Int) where {T,I,K}
    tr = NRSTTrace(T, ns.np.N, K, nsteps)
    run!(ns,tr)
    return tr
>>>>>>> 48cd0362
end

# run a tour: run the sampler until we reach the atom ip=(0,-1)
# note: by finishing at the atom (0,-1) and restarting using the renewal measure,
# repeatedly calling this function is equivalent to standard sequential sampling 
function tour!(ns::NRSTSampler,tr::NRSTTrace;kwargs...)
    renew!(ns)
    while !(ns.ip[1] == 0 && ns.ip[2] == -1)
        tour_step!(ns, tr;kwargs...)
    end
<<<<<<< HEAD
    tour_step!(ns, trX, trIP, trV, trRP, trXplAP, keep_xs)
    return NRSTTrace(trX, trIP, trV, trRP, trXplAP)
=======
    tour_step!(ns, tr;kwargs...)
end
function tour!(ns::NRSTSampler{T,I,K};kwargs...) where {T,I,K}
    tr = NRSTTrace(T, ns.np.N, K)
    tour!(ns,tr;kwargs...)
    return tr
>>>>>>> 48cd0362
end
function tour_step!(ns::NRSTSampler, tr::NRSTTrace; keep_xs::Bool=true)
    @unpack trX, trIP, trV, trRP, trXplAP = tr
    keep_xs && push!(trX, copy(ns.x)) # needs copy o.w. pushes a ref to ns.x
    push!(trIP, copy(ns.ip))          # same
    push!(trV, ns.curV[])
    rp, xplap = step!(ns)
    push!(trRP, rp)
    l = ns.ip[1]
    l >= 1 && push!(trXplAP[l], xplap)
end

# run multiple tours, return processed output
function run_tours!(
    ns::NRSTSampler{T,TI,TF};
    ntours::Int,
    kwargs...
    ) where {T,TI,TF}
    results = Vector{NRSTTrace{T,TI,TF}}(undef, ntours)
    ProgressMeter.@showprogress 1 "Sampling: " for t in 1:ntours
        results[t] = tour!(ns;kwargs...)
    end
    return TouringRunResults(results)
<<<<<<< HEAD
end

###############################################################################
# trace postprocessing
###############################################################################

# outer constructor that parses a trace
function SerialRunResults(tr::NRSTTrace{T,I,K}) where {T,I,K}
    N       = get_N(tr)
    xarray  = [T[] for _ in 0:N] # i-th entry has samples at state i
    trVs    = [K[] for _ in 0:N] # i-th entry has Vs corresponding to xarray[i]
    visacc  = zeros(I, N+1, 2)   # accumulates visits
    rpacc   = zeros(K, N+1, 2)   # accumulates rejection probs
    xplapac = zeros(K, N)        # accumulates explorers' acc probs
    post_process(tr, xarray, trVs, visacc, rpacc, xplapac)
    SerialRunResults(tr, xarray, trVs, visacc, rpacc, xplapac)
end

function post_process(
    tr::NRSTTrace{T,I,K},
    xarray::Vector{Vector{T}}, # length = N+1. i-th entry has samples at state i
    trVs::Vector{Vector{K}},   # length = N+1. i-th entry has Vs corresponding to xarray[i]
    visacc::Matrix{I},         # size (N+1) × 2. accumulates visits
    rpacc::Matrix{K},          # size (N+1) × 2. accumulates rejection probs
    xplapac::Vector{K}         # length = N. accumulates explorers' acc probs
    ) where {T,I,K}
    for (n, ip) in enumerate(tr.trIP)
        l      = ip[1]
        idx    = l + 1
        idxeps = (ip[2] == one(I) ? 1 : 2)
        visacc[idx, idxeps]  += one(I)
        rpacc[idx, idxeps]   += tr.trRP[n]
        if l >= 1
            nvl = visacc[idx,1] + visacc[idx,2] # (>=1) number of visits so far to level l, regardless of eps
            xplapac[l] += tr.trXplAP[l][nvl]
        end
        length(tr.trX) >= n && push!(xarray[idx], tr.trX[n]) # handle case keep_xs=false
        push!(trVs[idx], tr.trV[n])
    end
end

=======
end
>>>>>>> 48cd0362
<|MERGE_RESOLUTION|>--- conflicted
+++ resolved
@@ -27,10 +27,6 @@
     x::T                   # current state of target variable
     ip::MVector{2,I}       # current state of the Index Process (i,eps). uses statically sized but mutable vector
     curV::Base.RefValue{K} # current energy V(x) (stored as ref to make it mutable)
-<<<<<<< HEAD
-    tr::NRSTTrace{T,I,K}   # trace
-=======
->>>>>>> 48cd0362
 end
 
 ###############################################################################
@@ -170,16 +166,9 @@
 end
 
 # run for fixed number of steps
-<<<<<<< HEAD
-function run!(ns::NRSTSampler{T,I,K}; nsteps::Int) where {T,I,K}
-    empty!(ns.tr)
-    resize!(ns.tr, nsteps)
-    @unpack trX, trIP, trV, trRP, trXplAP = ns.tr
-=======
 function run!(ns::NRSTSampler,tr::NRSTTrace)
     @unpack trX, trIP, trV, trRP, trXplAP = tr
     nsteps = length(trV)
->>>>>>> 48cd0362
     for n in 1:nsteps
         trX[n]  = copy(ns.x)                   # needs copy o.w. pushes a ref to ns.x
         trIP[n] = copy(ns.ip)
@@ -189,14 +178,11 @@
         l          = ns.ip[1]
         l >= 1 && push!(trXplAP[l], xplap)     # note: since comm preceeds expl, we're correctly storing the acc prob of the most recent state
     end
-<<<<<<< HEAD
-=======
 end
 function run!(ns::NRSTSampler{T,I,K}; nsteps::Int) where {T,I,K}
     tr = NRSTTrace(T, ns.np.N, K, nsteps)
     run!(ns,tr)
     return tr
->>>>>>> 48cd0362
 end
 
 # run a tour: run the sampler until we reach the atom ip=(0,-1)
@@ -207,17 +193,12 @@
     while !(ns.ip[1] == 0 && ns.ip[2] == -1)
         tour_step!(ns, tr;kwargs...)
     end
-<<<<<<< HEAD
-    tour_step!(ns, trX, trIP, trV, trRP, trXplAP, keep_xs)
-    return NRSTTrace(trX, trIP, trV, trRP, trXplAP)
-=======
     tour_step!(ns, tr;kwargs...)
 end
 function tour!(ns::NRSTSampler{T,I,K};kwargs...) where {T,I,K}
     tr = NRSTTrace(T, ns.np.N, K)
     tour!(ns,tr;kwargs...)
     return tr
->>>>>>> 48cd0362
 end
 function tour_step!(ns::NRSTSampler, tr::NRSTTrace; keep_xs::Bool=true)
     @unpack trX, trIP, trV, trRP, trXplAP = tr
@@ -241,48 +222,4 @@
         results[t] = tour!(ns;kwargs...)
     end
     return TouringRunResults(results)
-<<<<<<< HEAD
-end
-
-###############################################################################
-# trace postprocessing
-###############################################################################
-
-# outer constructor that parses a trace
-function SerialRunResults(tr::NRSTTrace{T,I,K}) where {T,I,K}
-    N       = get_N(tr)
-    xarray  = [T[] for _ in 0:N] # i-th entry has samples at state i
-    trVs    = [K[] for _ in 0:N] # i-th entry has Vs corresponding to xarray[i]
-    visacc  = zeros(I, N+1, 2)   # accumulates visits
-    rpacc   = zeros(K, N+1, 2)   # accumulates rejection probs
-    xplapac = zeros(K, N)        # accumulates explorers' acc probs
-    post_process(tr, xarray, trVs, visacc, rpacc, xplapac)
-    SerialRunResults(tr, xarray, trVs, visacc, rpacc, xplapac)
-end
-
-function post_process(
-    tr::NRSTTrace{T,I,K},
-    xarray::Vector{Vector{T}}, # length = N+1. i-th entry has samples at state i
-    trVs::Vector{Vector{K}},   # length = N+1. i-th entry has Vs corresponding to xarray[i]
-    visacc::Matrix{I},         # size (N+1) × 2. accumulates visits
-    rpacc::Matrix{K},          # size (N+1) × 2. accumulates rejection probs
-    xplapac::Vector{K}         # length = N. accumulates explorers' acc probs
-    ) where {T,I,K}
-    for (n, ip) in enumerate(tr.trIP)
-        l      = ip[1]
-        idx    = l + 1
-        idxeps = (ip[2] == one(I) ? 1 : 2)
-        visacc[idx, idxeps]  += one(I)
-        rpacc[idx, idxeps]   += tr.trRP[n]
-        if l >= 1
-            nvl = visacc[idx,1] + visacc[idx,2] # (>=1) number of visits so far to level l, regardless of eps
-            xplapac[l] += tr.trXplAP[l][nvl]
-        end
-        length(tr.trX) >= n && push!(xarray[idx], tr.trX[n]) # handle case keep_xs=false
-        push!(trVs[idx], tr.trV[n])
-    end
-end
-
-=======
-end
->>>>>>> 48cd0362
+end